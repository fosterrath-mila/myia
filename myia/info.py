"""Objects and routines to track debug information."""

import threading
import traceback
import types
import weakref
from typing import Any, Set

# We use per-thread storage for the about stack.
_about = threading.local()
_about.stack = [None]


def current_info():
    """Return the `DebugInfo` for the current context."""
    return _about.stack[-1]


class DebugInfo(types.SimpleNamespace):
    """Debug information for an object.

    The `DebugInherit` context manager can be used to automatically
    set certain attributes:

    >>> with DebugInherit(a=1, b=2):
    ...     info = DebugInfo(c=3)
    ...     assert info.a == 1
    ...     assert info.b == 2
    ...     assert info.c == 3

    """

    def __init__(self, obj=None, **kwargs):
        """Construct a DebugInfo object."""
        top = current_info()
        if top:
            # Only need to look at the top of the stack
            self.__dict__.update(top.__dict__)

        super().__init__(**kwargs)


class DebugInherit(DebugInfo):
    """Context manager to automatically set attributes on DebugInfo.

    >>> with DebugInherit(a=1, b=2):
    ...     info = DebugInfo(c=3)
    ...     assert info.a == 1
    ...     assert info.b == 2
    ...     assert info.c == 3
    """

    def __enter__(self):
        """Set this `DebugInherit` as a template in this context.

        Any `DebugInfo` created within the context of
        `with self: ...` will inherit all attributes of `self`.
        """
        _about.stack.append(self)

    def __exit__(self, type, value, tb):
        """Exit the context of this `DebugInherit`."""
        assert _about.stack[-1] is self
        _about.stack.pop()


class NamedDebugInfo(DebugInfo):
    """Debug information for an object.

    Attributes:
        name: The name of the object.
        about: `About` object pointing to the `DebugInfo` of
            a different object, that this one is about.
        save_trace: Whether the trace of the DebugInfo's
            creation should be saved.
        trace: The trace at the moment of the DebugInfo's
            creation, or None.

    """

    _curr_id = 0

    def __init__(self, obj=None, **kwargs):
        """Construct a NamedDebugInfo object."""
        self._id: int = None
        self.name: str = None
<<<<<<< HEAD
        self.about: About = None
=======
        self.about = None
        self.errors: Set = set()
>>>>>>> c24203f9
        self.save_trace: bool = False
        self.trace: Any = None
        self._obj = weakref.ref(obj) if obj else None

        super().__init__(obj, **kwargs)

        if self.save_trace:
            # We remove the last entry that corresponds to
            # this line in the code.
            self.trace = traceback.extract_stack()[:-1]

    @property
    def obj(self):
        """Return the object that this DebugInfo is about."""
        return self._obj and self._obj()

    @property
    def id(self):
        """Generate a unique, sequential ID number."""
        if self._id is None:
            self._id = self._curr_id
            NamedDebugInfo._curr_id += 1
        return self._id

    @property
    def debug_name(self):
        """Return the name, create a fresh name if needed."""
        if self.name:
            return self.name
        prefix = ''
        if self.obj is not None:
            prefix = self.obj.__class__.__name__.lower()
        self.name = f'_{prefix}{self.id}'
        return self.name


class About:
    """Represent a relationship to an object.

    It can be used as a context manager, in which case any `DebugInfo`
    created in the scope will have its `about` field set to the `About`
    object.

    >>> with About(x, 'purpose') as a:
    ...     info = DebugInfo()
    ...     assert info.about is a

    Attributes:
        debug: The `DebugInfo` of the object.
        relation: Some arbitrary relation with respect to the object.

    """

    def __init__(self, debug: DebugInfo, relation: str) -> None:
        """Initialize an About."""
        if not isinstance(debug, DebugInfo):
            raise TypeError('debug argument to About must be a DebugInfo.') \
                # pragma: no cover
        self.debug = debug
        self.relation = relation

    def __enter__(self):
        """Enter the context of this `About`."""
        _about.stack.append(DebugInherit(about=self))

    def __exit__(self, type, value, tb):
        """Exit the context of this `About`."""
        top = _about.stack[-1]
        assert isinstance(top, DebugInfo) and top.about is self
        _about.stack.pop()<|MERGE_RESOLUTION|>--- conflicted
+++ resolved
@@ -84,12 +84,8 @@
         """Construct a NamedDebugInfo object."""
         self._id: int = None
         self.name: str = None
-<<<<<<< HEAD
-        self.about: About = None
-=======
         self.about = None
         self.errors: Set = set()
->>>>>>> c24203f9
         self.save_trace: bool = False
         self.trace: Any = None
         self._obj = weakref.ref(obj) if obj else None
